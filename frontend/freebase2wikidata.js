--- conflicted
+++ resolved
@@ -472,12 +472,7 @@
     debug.log('On item page ' + qid);
 
     async.parallel({
-<<<<<<< HEAD
-      blacklistedSourceUrls: getBlacklistedSourceUrls,
-=======
-      propertyNames: getPropertyNames,
       blacklistedSourceUrls: getBlacklistedSourceUrlsWithCallback,
->>>>>>> e4ce42c8
       wikidataEntityData: getWikidataEntityData.bind(null, qid),
       freebaseEntityData: getFreebaseEntityData.bind(null, qid),
     }, function(err, results) {
@@ -1591,9 +1586,6 @@
         .getDataValueType();
   }
 
-<<<<<<< HEAD
-  function getBlacklistedSourceUrls(callback) {
-=======
   function getPropertyNames(callback) {
     var now = Date.now();
     if (localStorage.getItem('f2w_properties')) {
@@ -1638,7 +1630,6 @@
   }
 
   function getBlacklistedSourceUrls() {
->>>>>>> e4ce42c8
     var now = Date.now();
     if (localStorage.getItem('f2w_blacklist')) {
       var blacklist = JSON.parse(localStorage.getItem('f2w_blacklist'));
