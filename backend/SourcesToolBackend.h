--- conflicted
+++ resolved
@@ -60,19 +60,17 @@
     void updateStatement(cache_t& cache, int64_t id, ApprovalState state, std::string user);
 
     /**
-<<<<<<< HEAD
      * Return status information about the database, e.g. number of approved/
      * unapproved statements, top users, etc.
      */
     Status getStatus();
 
-=======
+    /**
     * Import a (possibly large) list of statements in Wikidata TSV format
     * from the given input stream. The stream may optionally contain gzip'ed
     * data. Returns the number of statements imported.
     */
     int64_t importStatements(std::istream& in, bool gzip);
->>>>>>> ab7ea728
 private:
 
     // CppDB uses a connection pool internally, so we just remember the
