// Copyright 2015 Google Inc. All Rights Reserved.
// Author: Sebastian Schaffert <schaffert@google.com>

#ifndef HAVE_SOURCESTOOLSERVICE_H_
#define HAVE_SOURCESTOOLSERVICE_H_

#include <cppcms/application.h>

#include <string>
#include <map>

#include "SourcesToolBackend.h"

class SourcesToolService : public cppcms::application {
public:
   /**
   * Initialise SourcesToolService. Registers URL mappers and initialises a
   * database connection to access the entity data.
   */
   SourcesToolService(cppcms::service &srv);

   /**
   * Return the entity identified by the given QID and write it to the
   * response. The format is determined by content negotiation (either
   * text/tsv, application/vnd.wikidata+json or application/json).
   *
   * Request:
   *     GET /entity/<QID>
   *
   * Status Codes:
   *     200: entity found, returned as JSON
   *     204: entity found, but already approved (no content)
   *     404: entity not found
   *     500: server error
   */
   void getEntityByQID(std::string qid);

   /**
   * Return a random non-approved entity from the database, optionally
   * narrowing down the selection by topic and user. If topic is given, the
   * backend will select only entities with the given topic. If a user is
   * given, the backend will take into account information about the user
   * when selecting an entity (e.g. topics (s)he previously worked on).
   * The result is written to the response in the format determined by
   * content negotiation (either text/tsv, application/vnd.wikidata+json
   * or application/json).
   *
   * Request:
   *     GET /entity/any?topic=<TOPIC>&user=<WikidataUser>
   *
   * Status Codes:
   *     200: entity found, returned as JSON
   *     404: entity not found
   *     500: server error
   */
   void getRandomEntity();

   /**
   * Return the statement with the given ID and write it to the response.
   * The format is determined by content negotiation (either
   * text/tsv, application/vnd.wikidata+json or application/json).
   *
   * Request:
   *     GET /statements/<ID>
   *
   * Status Codes:
   *     200: statement found and returned
   *     404: statement not found
   *     500: server error
   */
   void getStatement(int64_t stid);

   /**
   * Mark the statement with the given ID as approved or wrong. Approved
   * statements will no longer be offered in the getEntity methods.
   *
   * Request:
   *     POST /statements/<ID>?state=<STATE>&user=<WikidataUser>
   *
   * where <STATE> one of "approved", "wrong", "othersource"
   *
   * Status Codes:
   *     200: statement found and marked as approved by user <WikidataUser>
   *     404: statement not found
   *     409: statement found but was already marked as approved by another user
   *     500: server error
   */
   void approveStatement(int64_t stid);

   /**
   * Return a list of randomly selected non-approved statements from
   * the database and serialize them according to content negotiation
   * (either text/tsv, application/vnd.wikidata+json or application/json).
   *
   * Request:
   *     GET /statements/any?count=<COUNT>
   *
   * The optional "count" request parameter configures how many statements
   * to return at most (default: 10).
   *
   * Status Codes:
   *     200: request successful and statements returned
   *     500: server error
   */
   void getRandomStatements();

   /**
<<<<<<< HEAD
    * Return a JSON object containing current status information like
    * total number of statements, number of approved statements, etc.
    */
   void getStatus();

=======
   * Import a sequence of statements in Wikidata TSV format into the
   * database. The service reads the data from the raw request POST body.
   * Data may optionally be gzipped for better memory usage.
   *
   * Request:
   *     POST /import?token=<token>&gzip=<true|false>
   *
   * The token is a kind of password configurable in config.json that
   * is used as a very simple authentication mechanism. It is recommended
   * to protect this service also on the webserver level (e.g. using
   * HTTP authentication or IP-based access control).
   *
   * Status Codes:
   *     200: request successful, statements imported; returns number of
   *          imported statements as JSON
   *     401: in case the token does not match the configured import token
   *     500: import failed (e.g. parse error)
   */
   void importStatements();
>>>>>>> ab7ea728
private:
   void handleGetPostStatement(std::string);

   // serialize list of statements according to content negotiation
   void serializeStatements(const std::vector<Statement>& stmts);

   // add the CORS headers to the response
   void addCORSHeaders();

   // add the sourcestool version header to the response
   void addVersionHeaders();

   SourcesToolBackend backend;

};

#endif  // HAVE_SOURCESTOOLSERVICE_H_<|MERGE_RESOLUTION|>--- conflicted
+++ resolved
@@ -105,13 +105,12 @@
    void getRandomStatements();
 
    /**
-<<<<<<< HEAD
     * Return a JSON object containing current status information like
     * total number of statements, number of approved statements, etc.
     */
    void getStatus();
 
-=======
+   /**
    * Import a sequence of statements in Wikidata TSV format into the
    * database. The service reads the data from the raw request POST body.
    * Data may optionally be gzipped for better memory usage.
@@ -131,7 +130,6 @@
    *     500: import failed (e.g. parse error)
    */
    void importStatements();
->>>>>>> ab7ea728
 private:
    void handleGetPostStatement(std::string);
 
